--- conflicted
+++ resolved
@@ -319,19 +319,10 @@
 #[test]
 fn compile_test() {
     set_var("CLIPPY_DISABLE_DOCS_LINKS", "true");
-<<<<<<< HEAD
-    let mut config = default_config();
-    run_ui(&mut config);
-    run_ui_test(&mut config);
-    run_ui_toml(&mut config);
-    run_ui_cargo(&mut config);
-    run_internal_tests(&mut config);
-=======
     run_ui();
     run_ui_toml();
     run_ui_cargo();
     run_internal_tests();
->>>>>>> 6966a42c
 }
 
 /// Restores an env var on drop
