--- conflicted
+++ resolved
@@ -3,10 +3,7 @@
 #![allow(unused)]
 #![allow(
     clippy::assertions_on_constants,
-<<<<<<< HEAD
-=======
     clippy::double_parens,
->>>>>>> 1afc7e22
     clippy::eq_op,
     clippy::print_literal,
     clippy::uninlined_format_args
