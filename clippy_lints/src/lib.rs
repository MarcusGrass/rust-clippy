--- conflicted
+++ resolved
@@ -950,17 +950,11 @@
     store.register_late_pass(|_| Box::new(allow_attributes::AllowAttribute));
     store.register_late_pass(move |_| Box::new(manual_main_separator_str::ManualMainSeparatorStr::new(msrv())));
     store.register_late_pass(|_| Box::new(unnecessary_struct_initialization::UnnecessaryStruct));
-<<<<<<< HEAD
-    store.register_late_pass(move |_| {
-        Box::new(unnecessary_box_returns::UnnecessaryBoxReturns::new(
-            avoid_breaking_exported_api,
-=======
     let unnecessary_box_size = conf.unnecessary_box_size;
     store.register_late_pass(move |_| {
         Box::new(unnecessary_box_returns::UnnecessaryBoxReturns::new(
             avoid_breaking_exported_api,
             unnecessary_box_size,
->>>>>>> 9a337784
         ))
     });
     store.register_late_pass(|_| Box::new(lines_filter_map_ok::LinesFilterMapOk));
